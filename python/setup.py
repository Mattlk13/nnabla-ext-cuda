--- conflicted
+++ resolved
@@ -192,10 +192,6 @@
                 'Topic :: Scientific/Engineering',
                 'Topic :: Scientific/Engineering :: Artificial Intelligence',
                 'License :: OSI Approved :: Apache Software License',
-<<<<<<< HEAD
-                'Programming Language :: Python :: {}.{}'.format(
-                    sys.version_info.major, sys.version_info.minor),
-=======
                 'Programming Language :: C++',
                 'Programming Language :: Python :: 2',
                 'Programming Language :: Python :: 2.7',
@@ -204,17 +200,12 @@
                 'Programming Language :: Python :: 3.5',
                 'Programming Language :: Python :: 3.6',
                 'Programming Language :: Python :: Implementation :: CPython',
->>>>>>> 11878d9c
                 'Operating System :: Microsoft :: Windows',
                 'Operating System :: POSIX :: Linux',
         ],
         keywords="deep learning artificial intelligence machine learning neural network cuda",
-<<<<<<< HEAD
-        python_requires='>={}.{}'.format(sys.version_info.major, sys.version_info.minor))
-=======
         python_requires='>=2.7,!=3.0.*,!=3.1.*,!=3.2.*,!=3.3.*',
     )
->>>>>>> 11878d9c
     return pkg_info, ExtConfig(package_dir, packages, package_data, ext_modules, {})
 
 
