--- conflicted
+++ resolved
@@ -1,6 +1,5 @@
 FROM nvidia/cuda:11.0-cudnn8-runtime-ubuntu18.04
 
-<<<<<<< HEAD
 ARG PIP_INS_OPTS
 ARG PYTHONWARNINGS
 ARG CURL_OPTS
@@ -8,16 +7,7 @@
 ARG APT_OPTS
 
 RUN eval ${APT_OPTS} \
-    && apt-get update && apt-get install -y --no-install-recommends \
-       python3-pip python3-setuptools python3-wheel git \
-    && rm -rf /var/lib/apt/lists/*
-
-RUN pip3 install ${PIP_INS_OPTS} nnabla-ext-cuda80
-RUN pip3 install ${PIP_INS_OPTS} jupyter
-RUN pip3 install ${PIP_INS_OPTS} sklearn
-RUN pip3 install ${PIP_INS_OPTS} imageio
-=======
-RUN apt-get update \
+    && apt-get update \
     && apt-get install -y --no-install-recommends \
        bzip2 \
        ca-certificates \
@@ -32,17 +22,16 @@
 RUN update-alternatives --install /usr/bin/python python /usr/bin/python3.8 0
 RUN update-alternatives --install /usr/bin/python3 python3 /usr/bin/python3.8 0
 
-RUN pip3 install --upgrade pip
-RUN pip install wheel setuptools
-RUN pip install opencv-python || true
+RUN pip3 install ${PIP_INS_OPTS} --upgrade pip
+RUN pip install ${PIP_INS_OPTS} wheel setuptools
+RUN pip install ${PIP_INS_OPTS} opencv-python || true
 
 RUN pip install --extra-index-url https://developer.download.nvidia.com/compute/redist nvidia-dali-cuda110 \
     || echo "Skip DALI installation (CUDA=11.0)"
 
 ARG NNABLA_VER
-RUN pip install nnabla-ext-cuda110==${NNABLA_VER}
-RUN pip install jupyter sklearn imageio matplotlib
->>>>>>> 0d2c6706
+RUN pip install ${PIP_INS_OPTS} nnabla-ext-cuda110==${NNABLA_VER}
+RUN pip install ${PIP_INS_OPTS} jupyter sklearn imageio matplotlib
 
 RUN git clone --depth=1 https://github.com/sony/nnabla && mv nnabla/tutorial . && rm -rf nnabla
 RUN git clone --depth=1 https://github.com/sony/nnabla-examples && rm -rf nnabla-examples/.git  && mv nnabla-examples tutorial
